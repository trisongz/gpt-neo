import mesh_tensorflow as mtf
import tensorflow.compat.v1 as tf
from tensorflow.python.tpu import tpu_estimator
import mesh_tensorflow.auto_mtf
import mesh_tensorflow.transformer as mtf_transformer
from optimizers import get_optimizer
from utils import (create_host_call, get_graph_info, remove_batch_from_layout, simd_mesh_setup, add_mode_to_params, get_batch_size, auto_layout, auto_layout_and_mesh_shape)
from models.utils import biasmask_attn_weights
from tensorflow.python.ops import resources
from sample import sample_autoregressive
from models.gpt2 import gpt2


def model_fn(features, labels, mode, params):
    # Get global step
    global_step = tf.train.get_global_step()

    # Construct mtf graph + mesh from params
    graph = mtf.Graph()
    mesh_shape = mtf.convert_to_shape(params["mesh_shape"])
    if mode == tf.estimator.ModeKeys.PREDICT:
        params["layout"] = remove_batch_from_layout(params["layout"])
    layout_rules = mtf.convert_to_layout_rules(params["layout"])
    
    # Mesh setup
    if params["use_tpu"]:
        var_placer, mesh_impl = simd_mesh_setup(params, mesh_shape, layout_rules)
    else:
        var_placer = None
        gpu_ids = params["gpu_ids"]
        mesh_impl = mtf.placement_mesh_impl.PlacementMeshImpl(
            mesh_shape, layout_rules, gpu_ids)

    # Trainable variable precision
    # Store to checkpoints in master type, train in slice type, compute in activation type
    if params["precision"] == "bfloat16":
        variable_dtype = mtf.VariableDType(master_dtype=tf.bfloat16, slice_dtype=tf.float32, activation_dtype=tf.bfloat16)
    else:
        variable_dtype = mtf.VariableDType(master_dtype=tf.float32, slice_dtype=tf.float32, activation_dtype=tf.float32)

    # Build mtf mesh object
    mesh = mtf.Mesh(graph, "my_mesh", var_placer)

    # Build mtf_features & seq length dict for getting number of microbatches
    # We need to pack inputs into a dict to pass into serialize_training_step
    features_dict = {"inputs": features, "labels": labels}
    sequence_length_dict = {"inputs": params["n_ctx"], "labels": params["n_ctx"]}

    params = add_mode_to_params(params, mode)
    batch_size = get_batch_size(params)

    batch_dim = mtf.Dimension("batch", batch_size)
    batch_dims = [batch_dim]
    feature_length = sequence_length_dict["inputs"]
    length_dim = mtf.Dimension("sequence", feature_length)

    mtf_features = {}
    for key, x in features_dict.items():
        if x is not None:
            feature_shape = mtf.Shape(batch_dims + [length_dim])
            if type(features_dict[key]) == dict:
                features_dict[key] = features_dict[key]["feature"]
            x = tf.cast(features_dict[key], tf.int32)
            x = tf.reshape(x, feature_shape.to_integer_list)
            mtf_features[key] = mtf.import_fully_replicated(
                mesh, x, feature_shape, name=key)

    # Instantiate dict for dimensions, bias, etc that can be calculated here once then passed into model
    other_features = {}
    memory_length_dim = mtf.Dimension("memory_length", length_dim.size)

    attn_bias = biasmask_attn_weights(mesh, length_dim, memory_length_dim, variable_dtype) if params["causal"] else None

    # Add attn_bias into mtf_features
    other_features["attn_bias"] = attn_bias

    # Define other Dimensions that we'll need inside the model
    embd_dim = mtf.Dimension("embd", params["n_embd"])
    vocab_dim = mtf.Dimension("vocab", params["n_vocab"])
    # We need this because gathering when both the args have the same dimension in them breaks things
    # This dim is specifically for the weights
    # This prevents the "Einsum has lhs dimension without corresponding rhs or output dimension." error
    embed_sequence_dim = mtf.Dimension("embed_sequence", params["n_ctx"])

    other_features["embd_dim"] = embd_dim
    other_features["vocab_dim"] = vocab_dim
    other_features["embed_sequence_dim"] = embed_sequence_dim
    other_features["memory_length_dim"] = memory_length_dim

    if mode == tf.estimator.ModeKeys.PREDICT:
        # Set up the model for prediction
        inputs = mtf_features["inputs"]
        if params["remove_partial_sequences"] is None:
            params["remove_partial_sequences"] = False

<<<<<<< HEAD
        mtf_samples = sample_autoregressive(
            inputs, other_features=other_features, params=params, variable_dtype=variable_dtype,
            remove_partial_sequences=params["remove_partial_sequences"], stop_at_token=params["eos_id"], sampling_use_entmax=params['sampling_use_entmax'])
=======
        export = params.get("export", False)

        if not export:
            mtf_samples = sample_autoregressive(
                inputs, other_features=other_features, params=params, variable_dtype=variable_dtype,
                remove_partial_sequences=params["remove_partial_sequences"], stop_at_token=params["eos_id"])

        else:
            with mtf.utils.outside_all_rewrites():
                with tf.variable_scope('gpt2'):
                    mtf_samples, loss, loss_batch = gpt2.model(mtf_features, other_features, params, mesh, variable_dtype=variable_dtype, context=None)
>>>>>>> 89af911b

        mtf_samples = mtf.anonymize(mtf_samples)
        inputs = mtf.anonymize(inputs)
        lowering = mtf.Lowering(graph, {mesh: mesh_impl}, autostack=True)
        inputs = lowering.export_to_tf_tensor(inputs)
        outputs = lowering.export_to_tf_tensor(mtf_samples)
        predictions = {
            "inputs": inputs,
            "outputs": outputs}
        
        def scaffold_fn():
            return tf.train.Scaffold(
                local_init_op=tf.group(
                    tf.train.Scaffold.default_local_init_op(),
                    lowering.copy_masters_to_slices(),
                    name="mtf_local_init_op"),
                ready_op=tf.concat(
                    [tf.report_uninitialized_variables(),
                    resources.report_uninitialized_resources()],
                    axis=0,
                    name="mtf_ready_op"))

        return tpu_estimator.TPUEstimatorSpec(
            mode=tf.estimator.ModeKeys.PREDICT,
            predictions=predictions,
            scaffold_fn=scaffold_fn,
            prediction_hooks=[mtf.MtfRestoreHook(lowering)])

    # We're not predicting, so we better be training or evaluating
    assert (mode == tf.estimator.ModeKeys.TRAIN or mode == tf.estimator.ModeKeys.EVAL)

    # Gets number of microbatches per batch for serialized training
    # if param tokens_per_mb_per_replica = None, this defaults to 1 and no microbatching is performed
    num_microbatches = int(mtf_transformer.utils.serialize_num_microbatches(batch_dim=batch_dim,
                                                                        sequence_length=sequence_length_dict,
                                                                        mesh_shape=mesh_shape,
                                                                        layout_rules=layout_rules,
                                                                        tokens_per_microbatch_per_replica=params["tokens_per_mb_per_replica"]))
    params["num_microbatches"] = num_microbatches  # Add num microbatches to params
    
    if num_microbatches > 1:
        # For serialize_training_step we need to modify the model to output results in a dict
        def serialized_fn(mtf_features):
            if params["model"] == "GPT":
                with tf.variable_scope('gpt2'):
                    logits, loss, loss_batch = gpt2.model(mtf_features, other_features, params, mesh, variable_dtype=variable_dtype)
                return {"logits": logits, "loss": loss, "loss_batch": loss_batch}
            else:
                raise Exception(f"'{params['model']}' is not a valid model - please select from [GPT]")

        # Serialize the training step - Gradients are accumulated locally and reduced once.
        var_grads, output_dict = mtf.serialize_training_step(mtf_features, serialized_fn, batch_dim, num_microbatches)
        loss = output_dict["loss"]
        loss_batch = output_dict["loss_batch"]
        logits = output_dict["logits"]
    else:
        # If we're not splitting into microbatches, return logits & loss as is
        if params["model"] == "GPT":
            with mtf.utils.outside_all_rewrites():
                with tf.variable_scope('gpt2'):
                    logits, loss, loss_batch = gpt2.model(mtf_features, other_features, params, mesh, variable_dtype=variable_dtype, context=None)
        else:
            raise Exception(f"'{params['model']}' is not a valid model - please select from [GPT]")

    # Auto layout generation
    if params["auto_layout"]:
        auto_layout(graph, mesh_shape, logits, loss)
    if params["auto_layout_and_mesh_shape"]:
        auto_layout_and_mesh_shape(graph, params["num_cores"], logits, loss)

    if mode == tf.estimator.ModeKeys.TRAIN:
        # In TRAIN mode, get optimizer
        if params["num_microbatches"] > 1:
            # If we are splitting the batch into microbatches, var grads are created in the serialize_training_step fn
            # So we pass them in here
            _, update_ops, var_grads = get_optimizer(mesh, loss, params, variable_dtype=variable_dtype, inp_var_grads=var_grads)
        else:
            # Otherwise, they are created in the get_optimizer fn, so we leave inp_var_grads blank
            _, update_ops, var_grads = get_optimizer(mesh, loss, params, variable_dtype=variable_dtype)
        # Log summaries to tensorboard
        mtf.scalar_summary("loss", loss)
        # Log gradients if in params
        if params["log_grads"] not in [None, False]:
            for g in var_grads:
                grad_norm = mtf.sqrt(mtf.reduce_sum(mtf.square(g)))
                mtf.scalar_summary("grads/norm" + g.name[:-2], grad_norm)
    else:
        # For now, we can only export fully-replicated tensors.
        # This has to be done before lowering or they will not be included in the graph
        mean_logits = mtf.reduce_mean(logits, reduced_dim=vocab_dim)
        max_logits = mtf.argmax(logits, vocab_dim)
        fully_replicated_mean_logits = mtf.anonymize(mean_logits)
        fully_replicated_max_logits = mtf.anonymize(max_logits)
        fully_replicated_loss_batch = mtf.anonymize(loss_batch)

    # Gets & prints info about no. trainable vars in the model & dimension names
    get_graph_info(graph)

    # 'lowers' mtf tensors into a tf graph - this enables us to export results as tf tensors
    lowering = mtf.Lowering(graph, {mesh: mesh_impl}, autostack=True)
    tf_loss = lowering.export_to_tf_tensor(loss)
    tf_loss = tf.cast(tf_loss, tf.float32)

    if mode == tf.estimator.ModeKeys.TRAIN:
        # Use our patched version until mtf updates theirs
        host_call = create_host_call(params['model_path'])
        mtf.utils.remove_summaries()

        # Creates train_op
        tf_update_ops = [lowering.lowered_operation(op) for op in update_ops]
        tf_update_ops.append(tf.assign_add(global_step, 1))  # Need to manually increment global_step
        tf.logging.info(f"tf_update_ops: {tf_update_ops}")
        train_op = tf.group(tf_update_ops)
    else:
        tf_mean_logits = lowering.export_to_tf_tensor(fully_replicated_mean_logits)
        tf_max_logits = lowering.export_to_tf_tensor(fully_replicated_max_logits)
        tf_loss_batch = tf.to_float(lowering.export_to_tf_tensor(fully_replicated_loss_batch))

    with mtf.utils.outside_all_rewrites():
        # Copy master variables to slices. Must be called first.
        restore_hook = mtf.MtfRestoreHook(lowering)
        if mode == tf.estimator.ModeKeys.TRAIN:
            # Set up the checkpoint server and return the TPUEstimatorSpec
            saver = tf.train.Saver(
                tf.global_variables(),
                sharded=True,
                max_to_keep=10,
                keep_checkpoint_every_n_hours=2,
                defer_build=False,
                save_relative_paths=True)
            tf.add_to_collection(tf.GraphKeys.SAVERS, saver)
            saver_listener = mtf.MtfCheckpointSaverListener(lowering)
            saver_hook = tf.train.CheckpointSaverHook(
                params["model_path"],
                save_steps=params["steps_per_checkpoint"],
                saver=saver,
                listeners=[saver_listener])

            return tpu_estimator.TPUEstimatorSpec(
                tf.estimator.ModeKeys.TRAIN,
                loss=tf_loss,
                host_call=host_call,
                train_op=train_op,
                training_hooks=[restore_hook, saver_hook])

        elif mode == tf.estimator.ModeKeys.EVAL:
            # Evaluation metrics
            def _perplexity(tf_loss_batch):
                loss = tf.reduce_mean(tf_loss_batch)
                loss /= params["num_microbatches"]
                perplexity = tf.exp(loss)
                return tf.metrics.mean(perplexity)

            def _metric_fn(tf_mean_logits, tf_loss_batch):
                mean_logits = tf.metrics.mean(tf_mean_logits)
                perp = _perplexity(tf_loss_batch)
                return {"mean_logits": mean_logits, "perplexity": perp}

            def _lambada_metric_fn(labels, tf_max_logits, tf_loss_batch):
                eos_token = params["eos_id"]
                answer_positions = tf.where(tf.math.not_equal(labels, eos_token))

                correct_answers = tf.gather_nd(tf.math.equal(tf_max_logits, labels), answer_positions)
                accuracy = tf.metrics.mean(tf.cast(correct_answers, tf.float32))

                # I guess tf_loss_batch has z_loss and maybe other stuff added to it
                # so maybe this should be calculated separately in the future
                answer_loss = tf.gather_nd(tf_loss_batch, answer_positions)
                log_perplexity = tf.metrics.mean(answer_loss)

                return {"lambada_acc": accuracy, "lambada_log_ppl": log_perplexity}

            eval_task = params["eval_task"]
            if eval_task == "lambada":
                eval_metrics = (_lambada_metric_fn, [labels, tf_max_logits, tf_loss_batch])
            else:
                eval_metrics = (_metric_fn, [tf_mean_logits, tf_loss_batch])

            return tpu_estimator.TPUEstimatorSpec(
                tf.estimator.ModeKeys.EVAL,
                evaluation_hooks=[restore_hook],
                loss=tf_loss,
                eval_metrics=eval_metrics)
<|MERGE_RESOLUTION|>--- conflicted
+++ resolved
@@ -93,23 +93,17 @@
         if params["remove_partial_sequences"] is None:
             params["remove_partial_sequences"] = False
 
-<<<<<<< HEAD
-        mtf_samples = sample_autoregressive(
-            inputs, other_features=other_features, params=params, variable_dtype=variable_dtype,
-            remove_partial_sequences=params["remove_partial_sequences"], stop_at_token=params["eos_id"], sampling_use_entmax=params['sampling_use_entmax'])
-=======
         export = params.get("export", False)
 
         if not export:
             mtf_samples = sample_autoregressive(
                 inputs, other_features=other_features, params=params, variable_dtype=variable_dtype,
-                remove_partial_sequences=params["remove_partial_sequences"], stop_at_token=params["eos_id"])
+                remove_partial_sequences=params["remove_partial_sequences"], stop_at_token=params["eos_id"], sampling_use_entmax=params['sampling_use_entmax'])
 
         else:
             with mtf.utils.outside_all_rewrites():
                 with tf.variable_scope('gpt2'):
                     mtf_samples, loss, loss_batch = gpt2.model(mtf_features, other_features, params, mesh, variable_dtype=variable_dtype, context=None)
->>>>>>> 89af911b
 
         mtf_samples = mtf.anonymize(mtf_samples)
         inputs = mtf.anonymize(inputs)
