--- conflicted
+++ resolved
@@ -186,13 +186,9 @@
     else:
         # Else, just train
         while current_step < params["train_steps"]:
-<<<<<<< HEAD
             # Else, don't stop and restart
             estimator.train(input_fn=partial(input_fn, eval=False), max_steps=params["train_steps"])
-=======
-            estimator.train(input_fn=partial(input_fn, eval=False, current_step=current_step), max_steps=params["train_steps"])
-        return
->>>>>>> 7f8948cd
+
 
 if __name__ == "__main__":
     tf.disable_v2_behavior()
