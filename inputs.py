import numpy as np
import tensorflow.compat.v1 as tf
from functools import partial
from encoders import encode

def test_generic_text(params, eval=False, **kwargs):
    batch_size = params['train_batch_size']

    def _generate():
        while True:
            length = params['n_ctx'] // 2 - 1
            bos = np.full((batch_size, 1), 1)
            eos = np.full((batch_size, 1), 2)
            pad = np.full((batch_size, 1), 3)
            src_seq = np.random.randint(4,  (params['n_vocab'] - 1), (batch_size, length))
            tgt_seq = src_seq + 1
            seq = np.concatenate([bos, src_seq, pad, tgt_seq, eos], axis=1)

            for ind in range(batch_size):
                yield seq[ind]

    def _sample_text(x):
        vals1 = x[:params["n_ctx"]]
        vals2 = x[1:params["n_ctx"] + 1]

        vals1 = tf.reshape(vals1, [params["n_ctx"]])
        vals2 = tf.reshape(vals2, [params["n_ctx"]])
        vals1 = tf.cast(vals1, dtype=tf.int32)
        vals2 = tf.cast(vals2, dtype=tf.int32)
        return vals1, vals2

    dataset = tf.data.Dataset.from_generator(_generate, output_types=tf.int64)
    dataset = dataset.map(_sample_text)
    dataset = dataset.batch(batch_size)
    return dataset

def generic_text(params, eval=False, sample_text_fn=None, current_step=0):
    i = 0 if not eval else 1
    print('##############################')
    print(params["datasets"])
    print('##############################')

    weights = []
    datasets = []

    for dataset in params["datasets"]:
        dataset_id, stitch, datatype, weight = dataset

        assert dataset_id in params['dataset_configs'], f'Unknown dataset id {dataset_id} given. Please make sure your dataset ids contain that configuration'
        dataset_config = params['dataset_configs'][dataset_id]

        path_key = 'path' if not eval else 'eval_path'
        path = dataset_config[path_key]

        datasets.append(text_dataset(
            tf.io.gfile.glob(path),
            params,
            stitch = stitch,
            datatype = datatype,
            batch = False,
            sample_text_fn = sample_text_fn
        ))

        weights.append(weight)

    batch_size = params['eval_batch_size' if eval else 'train_batch_size']

    seed = params.get('seed', None)
    dataset = tf.data.experimental.sample_from_datasets(datasets, weights=weights, seed=seed)
    dataset = dataset.batch(batch_size, drop_remainder=True).prefetch(params["iterations"] * 2)
    dataset = dataset.skip(current_step)
    return dataset

def text_dataset(files, params, stitch, datatype, batch=True, sample_text_fn=None):
    seed = params.get('seed', None)
    deterministic =  seed is not None
    num_parallel_calls = 1 if deterministic else tf.data.experimental.AUTOTUNE

    dataset = tf.data.Dataset.from_tensor_slices(files)

    if deterministic:
        dataset = dataset.interleave(tf.data.TFRecordDataset, cycle_length=4)
    else:
        dataset = dataset.apply(
            tf.data.experimental.parallel_interleave(tf.data.TFRecordDataset, cycle_length=4, sloppy=False))

    if "documents" in datatype:
        def _parse_function(example_proto):
            features = {
                # "hash": tf.VarLenFeature(tf.string),
                "text": tf.VarLenFeature(tf.int64)
            }
            parsed_features = tf.parse_single_example(example_proto, features)
            return parsed_features["text"], parsed_features["text"].dense_shape[0]
    else:
        def _parse_function(example_proto):
            features = {
                "text": tf.VarLenFeature(tf.int64)
            }
            parsed_features = tf.parse_single_example(example_proto, features)
            return parsed_features["text"]  # Assuming the text is not sparse

    dataset = dataset.map(_parse_function, num_parallel_calls=1)

    # Subsample method
    if "documents" in datatype:
        # Since samples can be less than the correct length, and TPUs don't like variable lengths, this function stitches together enough samples
        # to have a text at least 1024 tokens long. For this to work the stitch parameter must be correctly tuned so that
        # stitch * min(characters_in_text) >= amount
        def _stitch_text(x, y):
            x = tf.sparse.to_dense(x)

            def _get_x(i):
                return tf.gather(x[i], tf.range(y[i]))

            out = _get_x(0)
            eos_id = params['eos_id']

            for i in range(1, stitch):
                out = tf.concat([out, [eos_id], _get_x(i)], axis=0)  # text1<|endoftext|>text2

            return out

        # Hack-y way to stitch together multiple texts
<<<<<<< HEAD
        dataset = dataset.shuffle(1000 * stitch).batch(stitch, drop_remainder=True).map(_stitch_text,
                                                                                        num_parallel_calls=tf.data.experimental.AUTOTUNE)
=======
        dataset = dataset.shuffle(1000 * stitch, seed=seed).batch(stitch, drop_remainder=True).map(_stitch_text,
                                                                                        num_parallel_calls=num_parallel_calls)
>>>>>>> ba91cd5d

        # Sample 1024(+1) tokens from the stitched together text
        is_random_documents = datatype == "documents_random"
        if sample_text_fn is not None:
            _sample_text = partial(sample_text_fn, random_documents = is_random_documents)
        else:
            _sample_text = autoregressive_sample_text_random_documents if is_random_documents else autoregressive_sample_text
            _sample_text = partial(_sample_text, params)

        dataset = dataset.map(_sample_text, num_parallel_calls=num_parallel_calls)

    if batch:
        dataset = dataset.batch(params["train_batch_size"], drop_remainder=True).prefetch(params["iterations"] * 2)

    dataset = dataset.repeat()

    return dataset

def autoregressive_sample_text(params, x):
    vals1 = x[:params["n_ctx"]]
    vals2 = x[1:params["n_ctx"] + 1]

    vals1 = tf.reshape(vals1, [params["n_ctx"]])
    vals2 = tf.reshape(vals2, [params["n_ctx"]])
    vals1 = tf.cast(vals1, dtype=tf.int32)
    vals2 = tf.cast(vals2, dtype=tf.int32)
    return vals1, vals2

def autoregressive_sample_text_random_documents(params, x):
    seed = params.get('seed', None)
    s = tf.size(x)
    r = tf.random.uniform([], maxval=s - (params["n_ctx"] + 1), dtype=tf.dtypes.int32, seed=seed)
    r1 = tf.range(r, r + params["n_ctx"])
    r2 = tf.range(r + 1, (r + 1) + params["n_ctx"])
    r1 = tf.reshape(r1, [params["n_ctx"]])  # Somehow, this makes the compiler happy
    r2 = tf.reshape(r2, [params["n_ctx"]])  # TPUs want constant sized input, and these reshapes makes it recognize the shape of the input
    vals1 = tf.gather(x, r1)
    vals2 = tf.gather(x, r2)

    vals1 = tf.reshape(vals1, [params["n_ctx"]])
    vals2 = tf.reshape(vals2, [params["n_ctx"]])
    vals1 = tf.cast(vals1, dtype=tf.int32)
    vals2 = tf.cast(vals2, dtype=tf.int32)
    return vals1, vals2

def mlm_sample_text(params, x, random_documents = False):
    seed = params.get('seed', None)
    ctx_len = params["n_ctx"]
    assert 'mlm_mask_id' in params, 'the key `mlm_mask_id` must be set on your config to do masked language model training, specifying the id of the reserved mask token'

    mask_id = params['mlm_mask_id']
    mask_prob = params.get('mlm_mask_prob', 0.15)
    same_token_prob = params.get('mlm_same_token_prob', 0.10)

    mask_ignore_ids = params.get('mlm_mask_ignore_ids', [])

    if random_documents:
        s = tf.size(x)
        r = tf.random.uniform([], maxval=s - ctx_len, dtype=tf.dtypes.int32, seed=seed)
        r1 = tf.range(r, r + ctx_len)
        r1 = tf.reshape(r1, [ctx_len])
        features = tf.gather(x, r1)
    else:
        features = x[:ctx_len]

    features = tf.cast(features, dtype=tf.int32)
    shape = features.shape

    # determine which tokens are mask-able
    can_mask = tf.not_equal(features, 0)
    for ignore_id in mask_ignore_ids:
        can_mask &= tf.not_equal(features, ignore_id)

    # generate boolean mask for masking ids
    mask_mask = tf.less(tf.random.uniform(shape, minval=0., maxval=1., dtype=tf.float32, seed=seed), mask_prob)
    mask_mask &= can_mask

    # generate mask for actually replacing the tokens, for allowing a small number of tokens to stay the same
    replace_mask = tf.less(tf.random.uniform(shape, minval=0., maxval=1., dtype=tf.float32, seed=seed), 1 - same_token_prob)

    # mask the tokens
    mask_tokens = tf.ones(shape, dtype=tf.int32) * mask_id
    masked_features = tf.where(mask_mask & replace_mask, features, mask_tokens)

    # labels will be set to 0 for all non-masked tokens
    labels = tf.where(not mask_mask, features, tf.zeros(shape, dtype=tf.int32))

    masked_features, labels = map(lambda t: tf.reshape(t, [ctx_len]), (masked_features, labels))
    return masked_features, labels

def pred_input(params, enc = None, text="In a shocking finding, scientists discovered a herd of unicorns living in a remote, "
                                        "previously unexplored valley, in the Andes Mountains. Even more surprising to the "
                                        "researchers was the fact that the unicorns spoke perfect English."):
    tokens = encode(enc, text)

    if len(tokens) > params["n_ctx"]:
        tokens = tokens[len(tokens) - params["n_ctx"]:]
    if len(tokens) < params["n_ctx"]:
        tokens = tf.pad(tokens, [[0,params["n_ctx"]-len(tokens)]], constant_values=params["padding_id"])
    t = tf.broadcast_to(tokens, [params["batch_size"], params["n_ctx"]])
    dataset = tf.data.Dataset.from_tensors(t)
    def _dummy_labels(x):
        return x, x

    dataset = dataset.map(_dummy_labels)
    return dataset


def test_pred_input(params, enc = None):
    def _dummy_labels(x):
        return x, x

    length = params["n_ctx"] // 2 - 1
    remaining = params["n_ctx"] // 2
    bos = tf.constant(1, shape=[1, 1], dtype=tf.int64)
    src_seq = tf.random.uniform(shape=[1, length], minval=4, maxval=(params['n_vocab'] - 1), dtype=tf.int64)
    seq = tf.concat([bos, src_seq], axis=1)
    seq = tf.pad(seq, [[0, 0], [0, remaining]], constant_values=params['padding_id'])
    dataset = tf.data.Dataset.from_tensors(seq)

    dataset = dataset.map(_dummy_labels)
    return dataset


def handle_pred_output(predictions, logger, enc, params, out_name="test"):
    with tf.gfile.Open(f"{out_name}.txt", "a") as f:
        for i, p in enumerate(predictions):
            p = p["outputs"]

            # remove eos + padding ids from output
            idx = np.argmax(p == params['eos_id'])
            if idx > 0:
                p = p[:idx]
            idx = np.argmax(p == params['padding_id'])
            if idx > 0:
                p = p[:idx]

            text = enc.decode(p)
            f.write("=" * 40 + " SAMPLE " + str(i) + " " + "=" * 40 + "\n")
            f.write(text)
            f.write("\n" + "=" * 80 + "\n")

            logger.info("=" * 40 + " SAMPLE " + str(i) + " " + "=" * 40 + "\n")
            logger.info(text)
            logger.info("\n" + "=" * 80 + "\n")


def test_handle_pred_output(predictions, logger, enc, **kwargs):
    for i, p in enumerate(predictions):
        logger.info("=" * 40 + " INPUT " + str(i) + " " + "=" * 40 + "\n")
        logger.info(p["inputs"])
        logger.info("=" * 40 + " SAMPLE " + str(i) + " " + "=" * 40 + "\n")
        logger.info(p["outputs"])
        logger.info("\n" + "=" * 80 + "\n")<|MERGE_RESOLUTION|>--- conflicted
+++ resolved
@@ -122,13 +122,9 @@
             return out
 
         # Hack-y way to stitch together multiple texts
-<<<<<<< HEAD
-        dataset = dataset.shuffle(1000 * stitch).batch(stitch, drop_remainder=True).map(_stitch_text,
-                                                                                        num_parallel_calls=tf.data.experimental.AUTOTUNE)
-=======
+
         dataset = dataset.shuffle(1000 * stitch, seed=seed).batch(stitch, drop_remainder=True).map(_stitch_text,
                                                                                         num_parallel_calls=num_parallel_calls)
->>>>>>> ba91cd5d
 
         # Sample 1024(+1) tokens from the stitched together text
         is_random_documents = datatype == "documents_random"
