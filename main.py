"""GPT-like model in Mesh-Tensorflow"""

from functools import partial
<<<<<<< HEAD
=======
from absl.flags import argparse_flags
from absl import app
>>>>>>> 6d3134fc
import mesh_tensorflow as mtf
import tensorflow.compat.v1 as tf
from tensorflow.python.tpu import tpu_config, tpu_estimator
from tensorflow_estimator.python.estimator import estimator as estimator_lib
<<<<<<< HEAD
from utils import save_config, expand_attention_types_params, yes_or_no, remove_gs_or_filepath, setup_logging, check_dataset
from inputs import generic_text, pred_input, test_generic_text, test_pred_input, handle_pred_output, test_handle_pred_output, mlm_sample_text
=======
from utils import save_config, expand_attention_types_params, yes_or_no, remove_gs_or_filepath, setup_logging
from inputs import generic_text, pred_input, test_generic_text, test_pred_input, handle_pred_output, \
    test_handle_pred_output, mlm_sample_text
>>>>>>> 6d3134fc
from model_fns import model_fn
from encoders import fetch_encoder
from configs import fetch_model_params
from tasks import task_descriptors

def parse_args():
    # Parse command line arguments
<<<<<<< HEAD
    parser = argparse.ArgumentParser()
    parser.add_argument("--tpu", type=str, help="Name of TPU to train on, if any.") 
    parser.add_argument("--gpu_ids", nargs="+", type=int, default=[0], help=" If training on GPU, can specify which GPU ids.")
    parser.add_argument("--model", type=str, default=None, help="JSON file that contains model parameters.")
    parser.add_argument("--steps_per_checkpoint", type=int, default=5000, help="Save a model checkpoint every X steps.")
    parser.add_argument("--auto_layout", action="store_true", help="If set, generates a MTF auto layout.")
    parser.add_argument("--auto_layout_and_mesh_shape", action="store_true", help="If set, generates a MTF auto layout and auto mesh shape.")
    parser.add_argument("--new", action="store_true", help="If set, deletes previous checkpoint, if it exists.")
    parser.add_argument("--test", action="store_true")
    parser.add_argument("--predict", action="store_true", help="If set, uses the model to predict rather than train.")
    parser.add_argument("--check_dataset", action="store_true", help="If set, outputs sample from the dataset and quits.")
    args = parser.parse_args()
    
    # Rewire to use testing related functions if --test is set
=======
    # TODO: add help
    parser = argparse_flags.ArgumentParser()
    parser.add_argument('--tpu', type=str) # Name of TPU to train on, if any
    parser.add_argument('--gpu_ids', nargs='+', type=int, default=[0]) # If training on GPU, can specify which GPU ids
    parser.add_argument('--model', type=str, default=None) # JSON file that contains model parameters
    parser.add_argument('--steps_per_checkpoint', type=int, default=5000)
    parser.add_argument('--auto_layout', action="store_true")
    parser.add_argument('--auto_layout_and_mesh_shape', action="store_true")
    parser.add_argument('--new', action='store_true')
    parser.add_argument('--test', action='store_true')
    parser.add_argument('--predict', action='store_true')
    parser.add_argument('--check_dataset', action='store_true')
    args = parser.parse_args(argv[1:])
    return args

def main(args):
    # rewire to use testing related functions if --test is on
>>>>>>> 6d3134fc
    if args.test:
        args.model = "test"
    assert args.model is not None, "Model must be set"

    return args

def main(args):
    # Setup logging
    logger = setup_logging(args)

    # Read params of model
    params = fetch_model_params(args.model)

    # Fetch appropriate input functions
    input_fn = generic_text if not args.test else test_generic_text
    pred_input_fn = pred_input if not args.test else test_pred_input
    handle_pred_output_fn = handle_pred_output if not args.test else test_handle_pred_output

    if params["mlm_training"]:
        mlm_sample_text_fn = partial(mlm_sample_text, params)
        input_fn = partial(generic_text, sample_text_fn=mlm_sample_text_fn)

    # Fetch encoder per params
    encoder = fetch_encoder(params)
<<<<<<< HEAD
    pred_input_fn = partial(pred_input_fn, enc=encoder)
=======
    pred_input_fn = partial(pred_input_fn, logger=logger, enc=encoder)
>>>>>>> 6d3134fc

    # Sample from Dataset if check dataset flag is on
    if args.check_dataset:
        check_dataset(input_fn)
        
    # Confirm deletion of checkpoint files if --new flag is set
    if args.new:
        if yes_or_no(f"Are you sure you want to remove '{params['model_path']}' to start afresh?"):
            remove_gs_or_filepath(params["model_path"])
        else:
            exit()

    # Save config to logdir for experiment management
    save_config(params, params["model_path"])

    # Add to params: auto_layout, auto_layout_and_mesh_shape, use_tpu, num_cores
    mesh_shape = mtf.convert_to_shape(params["mesh_shape"])
    params["num_cores"] = mesh_shape.size
    params["auto_layout"] = args.auto_layout
    params["auto_layout_and_mesh_shape"] = args.auto_layout_and_mesh_shape
    params["use_tpu"] = True if not args.tpu is None else False
    params["gpu_ids"] = args.gpu_ids
    params["steps_per_checkpoint"] = args.steps_per_checkpoint
    # Expand attention types param
    params["attention_types"] = expand_attention_types_params(params["attention_types"])
    assert len(params["attention_types"]) == params["n_layer"]  # Assert that the length of expanded list = num layers
    params["predict_batch_size"] = params.get("predict_batch_size", 1) # Default to 1
    params["predict"] = args.predict

    # Sample quality of MoE models suffers when using the faster sampling method, so default to slow_sampling if
    # moe layers are present
    params["slow_sampling"] = True if params["moe_layers"] is not None else False
<<<<<<< HEAD
    
    logger.info(f"params = {params}")
=======

    logger.info('params = {}'.format(params))
>>>>>>> 6d3134fc

    # Get eval tasks from params
    eval_tasks = params.get("eval_tasks", [])
    has_predict_or_eval_steps_or_eval_tasks = params["predict_steps"] > 0 or params["eval_steps"] > 0 or len(eval_tasks) > 0

    for t in eval_tasks:
        assert t in task_descriptors, f"Eval task '{t}' is not known"
        task_descriptors[t]["init_fn"](params)

    # Set up TPUs and Estimator
    tpu_cluster_resolver = tf.distribute.cluster_resolver.TPUClusterResolver(args.tpu) if params["use_tpu"] else None

    config = tpu_config.RunConfig(
        cluster=tpu_cluster_resolver,
        model_dir=params["model_path"],
        save_checkpoints_steps=None,  # Disable the default saver
        save_checkpoints_secs=None,  # Disable the default saver
        log_step_count_steps=params["iterations"],
        save_summary_steps=params["iterations"],
        tpu_config=tpu_config.TPUConfig(
            num_shards=mesh_shape.size,
            iterations_per_loop=params["iterations"],
            num_cores_per_replica=1,
            per_host_input_for_training=tpu_config.InputPipelineConfig.BROADCAST))

    estimator = tpu_estimator.TPUEstimator(
        use_tpu=params["use_tpu"],
        model_fn=model_fn,
        config=config,
        train_batch_size=params["train_batch_size"],
        eval_batch_size=params["train_batch_size"],
        predict_batch_size=params["predict_batch_size"],
        params=params)

    def _make_task_estimator(task):
        task_params = params.copy()
        task_params["eval_task"] = task
        return tpu_estimator.TPUEstimator(
            use_tpu=params["use_tpu"],
            model_fn=model_fn,
            config=config,
            train_batch_size=params["train_batch_size"],
            eval_batch_size=params["train_batch_size"],
            predict_batch_size=params["predict_batch_size"],
            params=task_params)

    eval_task_estimators = {
        task: _make_task_estimator(task)
        for task in eval_tasks
    }

    current_step = int(estimator_lib._load_global_step_from_checkpoint_dir(params["model_path"]))
    logger.info(f"Current step {current_step}")

    if args.predict:
        # Predict
        predictions = estimator.predict(input_fn=pred_input_fn)
        logger.info("Predictions generated")
        enc = fetch_encoder(params)
        handle_pred_output_fn(predictions, logger, enc, params, out_name=f"predictions_{current_step}")
        return

    elif has_predict_or_eval_steps_or_eval_tasks:
        # Eval and train - stop and predict and/or eval every checkpoint
        while current_step < params["train_steps"]:
            next_checkpoint = min(current_step + args.steps_per_checkpoint,
                                  params["train_steps"])

            estimator.train(input_fn=partial(input_fn, eval=False, current_step=current_step), max_steps=next_checkpoint)
            current_step = next_checkpoint

            if params["predict_steps"] > 0:
                logger.info("Running prediction...")
                predictions = estimator.predict(input_fn=pred_input_fn)
                enc = fetch_encoder(params)
                handle_pred_output_fn(predictions, logger, enc, params, out_name=f"predictions_{current_step}")

            if params["eval_steps"] > 0:
                logger.info("Running evaluation...")
                eval_results = estimator.evaluate(
                    input_fn=partial(input_fn, eval=True),
                    steps=params["eval_steps"])
                logger.info(f"Eval results: {eval_results}")

            for task in eval_tasks:
                logger.info(f"Starting evaluation task '{task}'")
                task_info = task_descriptors[task]["get_task_info_fn"](params)
                task_estimator = eval_task_estimators[task]
                task_input_fn = task_descriptors[task]["input_fn"]
                eval_results = task_estimator.evaluate(
                    input_fn=task_input_fn,
                    steps=task_info["n_steps"],
                    name=task)
                logger.info(f"Eval task '{task}' results: {eval_results}")
        return
    else:
        # Else, just train
        while current_step < params["train_steps"]:
            estimator.train(input_fn=partial(input_fn, eval=False, current_step=current_step), max_steps=params["train_steps"])
        return

if __name__ == "__main__":
    tf.disable_v2_behavior()
    args = parse_args()
    main(args)<|MERGE_RESOLUTION|>--- conflicted
+++ resolved
@@ -1,23 +1,12 @@
 """GPT-like model in Mesh-Tensorflow"""
 
 from functools import partial
-<<<<<<< HEAD
-=======
-from absl.flags import argparse_flags
-from absl import app
->>>>>>> 6d3134fc
 import mesh_tensorflow as mtf
 import tensorflow.compat.v1 as tf
 from tensorflow.python.tpu import tpu_config, tpu_estimator
 from tensorflow_estimator.python.estimator import estimator as estimator_lib
-<<<<<<< HEAD
 from utils import save_config, expand_attention_types_params, yes_or_no, remove_gs_or_filepath, setup_logging, check_dataset
 from inputs import generic_text, pred_input, test_generic_text, test_pred_input, handle_pred_output, test_handle_pred_output, mlm_sample_text
-=======
-from utils import save_config, expand_attention_types_params, yes_or_no, remove_gs_or_filepath, setup_logging
-from inputs import generic_text, pred_input, test_generic_text, test_pred_input, handle_pred_output, \
-    test_handle_pred_output, mlm_sample_text
->>>>>>> 6d3134fc
 from model_fns import model_fn
 from encoders import fetch_encoder
 from configs import fetch_model_params
@@ -25,7 +14,6 @@
 
 def parse_args():
     # Parse command line arguments
-<<<<<<< HEAD
     parser = argparse.ArgumentParser()
     parser.add_argument("--tpu", type=str, help="Name of TPU to train on, if any.") 
     parser.add_argument("--gpu_ids", nargs="+", type=int, default=[0], help=" If training on GPU, can specify which GPU ids.")
@@ -40,25 +28,6 @@
     args = parser.parse_args()
     
     # Rewire to use testing related functions if --test is set
-=======
-    # TODO: add help
-    parser = argparse_flags.ArgumentParser()
-    parser.add_argument('--tpu', type=str) # Name of TPU to train on, if any
-    parser.add_argument('--gpu_ids', nargs='+', type=int, default=[0]) # If training on GPU, can specify which GPU ids
-    parser.add_argument('--model', type=str, default=None) # JSON file that contains model parameters
-    parser.add_argument('--steps_per_checkpoint', type=int, default=5000)
-    parser.add_argument('--auto_layout', action="store_true")
-    parser.add_argument('--auto_layout_and_mesh_shape', action="store_true")
-    parser.add_argument('--new', action='store_true')
-    parser.add_argument('--test', action='store_true')
-    parser.add_argument('--predict', action='store_true')
-    parser.add_argument('--check_dataset', action='store_true')
-    args = parser.parse_args(argv[1:])
-    return args
-
-def main(args):
-    # rewire to use testing related functions if --test is on
->>>>>>> 6d3134fc
     if args.test:
         args.model = "test"
     assert args.model is not None, "Model must be set"
@@ -83,11 +52,8 @@
 
     # Fetch encoder per params
     encoder = fetch_encoder(params)
-<<<<<<< HEAD
-    pred_input_fn = partial(pred_input_fn, enc=encoder)
-=======
+
     pred_input_fn = partial(pred_input_fn, logger=logger, enc=encoder)
->>>>>>> 6d3134fc
 
     # Sample from Dataset if check dataset flag is on
     if args.check_dataset:
@@ -120,13 +86,8 @@
     # Sample quality of MoE models suffers when using the faster sampling method, so default to slow_sampling if
     # moe layers are present
     params["slow_sampling"] = True if params["moe_layers"] is not None else False
-<<<<<<< HEAD
-    
+
     logger.info(f"params = {params}")
-=======
-
-    logger.info('params = {}'.format(params))
->>>>>>> 6d3134fc
 
     # Get eval tasks from params
     eval_tasks = params.get("eval_tasks", [])
