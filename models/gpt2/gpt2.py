"""GPT-like model in Mesh-Tensorflow"""
import mesh_tensorflow as mtf
import tensorflow.compat.v1 as tf
import math
import mesh_tensorflow.transformer as mtf_transformer
from utils import loss_denominator
from models.utils import expand_tile

# --------------------------------------------------------------------------------
# LAYERS:

sentinel = object()


def identity(x, *args, **kwargs):
    return x


def positions_for(tokens: mtf.Tensor, past_length: int, batch_dim: mtf.Dimension):
    nsteps = tokens.shape[1]
    return expand_tile(past_length + mtf.range(tokens.mesh, nsteps, dtype=tf.int32), batch_dim)

def norm(x, axis, epsilon=1e-8):
    x -= mtf.reduce_mean(x, reduced_dim=axis, name="norm_reduce_mean_u")
    s = mtf.reduce_mean(mtf.square(x), reduced_dim=axis, name="norm_reduce_mean_s")
    return x * mtf.rsqrt(s + epsilon)

def rezero(x, scope):
    with tf.variable_scope(scope):
        dt = tf.float32
        g = mtf.get_variable(x.mesh, 'g', [], initializer=tf.constant_initializer(0, dtype=dt), dtype=dt)
        return x * g

def scale_norm(x, scope, *, axis=sentinel, epsilon=1e-5, params=None):
    if axis is sentinel:
        axis = x.shape[-1]

    with tf.variable_scope(scope):
        n_state = x.shape[-1]

        dt = tf.float32

        g = mtf.get_variable(x.mesh, 'g', [], initializer=tf.constant_initializer(1, dtype=dt), dtype=dt)

        x = norm(x, axis, epsilon)
        x = x * g
        return x


def layer_norm(x, scope, *, axis=sentinel, epsilon=1e-5, params=None):
    """Normalize to mean = 0, std = 1, then do a diagonal affine transform."""
    if axis is sentinel:
        axis = x.shape[-1]

    with tf.variable_scope(scope):
        n_state = x.shape[-1]

        # assuming we never do fp16 training, only bf16 or fp32. change if we someday do GPU training
        # dt = tf.bfloat16 if params["precision"] == "bfloat16" else tf.float32
        dt = tf.float32

        g = mtf.get_variable(x.mesh, 'g', [n_state], initializer=tf.constant_initializer(1, dtype=dt), dtype=dt)
        b = mtf.get_variable(x.mesh, 'b', [n_state], initializer=tf.constant_initializer(0, dtype=dt), dtype=dt)

        x = norm(x, axis, epsilon)
        x = x * g + b
        return x


def linear_attention(q, k, v, epsilon=1e-6):
    batch_dim, seq_dim, head_dim, dim_out = (v.shape[0], v.shape[1], v.shape[2], v.shape[3])
    q = mtf.rename_dimension(q, 'features_per_head', 'features_per_head_in')
    k = mtf.rename_dimension(k, 'features_per_head', 'features_per_head_in')

    dim_in = k.shape[-1]

    q = mtf.softmax(q, dim_in)
    k = mtf.elu(k) + 1

    cumulative_k = mtf.cumsum(k, seq_dim)
    context = mtf.einsum([k, v], output_shape=[batch_dim, seq_dim, head_dim, dim_in, dim_out])
    cumulative_context = mtf.cumsum(context, seq_dim)

    cumulative_context /= (cumulative_k + epsilon)
    attn = mtf.einsum([q, cumulative_context], output_shape=[batch_dim, seq_dim, head_dim, dim_out])
    return attn


def linear(x, scope, nf, *, w_init_stdev=0.02, params=None, scale=False):
    # nf = number of features
    if params["scale_by_depth"] and scale:
        # Scale by sqrt(num_layers), only happens at the final projection before a res block output
        w_init_stdev = w_init_stdev * (1. / math.sqrt(params["n_layer"]))
    if params["scale_by_in"]:  # Scale by sqrt(num_input_features)
        w_init_stdev = w_init_stdev * (1. / math.sqrt(x.shape[-1].size))  # Dimension is a namedtuple of (name, size)

    # assuming we never do fp16 training, only bf16 or fp32. change if we someday do GPU training
    # dt = tf.bfloat16 if params["precision"] == "bfloat16" else tf.float32
    dt = tf.float32

    # not in the variable_scope because mtf already has a variable_scope in it
    with tf.variable_scope('conv1d_main'):
        c = mtf.layers.dense(x, new_dims=[nf], reduced_dims=[x.shape[-1]], name=scope, use_bias=True,
                             kernel_initializer=tf.random_normal_initializer(stddev=w_init_stdev, dtype=dt))
        return c


def attn(x, scope, n_state, *, layer_num, past, params, bias, memory_length_dim, context=None):
    # x :: [batch, seq, n_embd]
    x_shape, dim_batch, dim_seq, dim_embd, mesh = x.shape, *x.shape, x.mesh

    # n_state is the same as config['n_embd'], which is also the same as dim_embd.
    assert x.shape.ndims == 3  # Should be [batch, sequence, features]
    assert n_state.size % params["n_head"] == 0
    if past is not None:
        assert past.shape.ndims == 5  # Should be [batch, 2, heads, sequence, features], where 2 is [k, v]
    assert past is None

    dim_heads = mtf.Dimension("heads", params['n_head'])

    num_mem_kv = params.get('num_mem_kv', 0)
    use_num_mem_kv = num_mem_kv > 0

    with tf.variable_scope(scope):
        # compute attention inputs
        dim_kv = mtf.Dimension("features_per_head", params['n_embd'] // params['n_head'])
        mtfparams = mtf.transformer.attention.attention_params_simple(
            x.mesh,
            io_dim=dim_embd,
            kv_dim=dim_kv,
            heads_dim=dim_heads,
            variable_dtype=mtf.VariableDType()  # TODO: set dtype here
        )
        q = mtfparams.compute_q(x)
        k = mtfparams.compute_k(x)
        v = mtfparams.compute_v(x)

        if context is not None:
            if context.mode == "incremental":
                one_hot = mtf.one_hot(
                    context.position, dim_seq, dtype=tf.float32)
                inv_one_hot = 1.0 - one_hot
                old_k, old_v = context.get_states(2)
                k = old_k * inv_one_hot + k * one_hot
                v = old_v * inv_one_hot + v * one_hot

            # will probably need this later (related to masking) - not sure how it works exactly for now
            # memory_position = mtf.range(context.mesh, memory_length, tf.int32)
        if context is not None:
            if context.mode == "incremental" or context.mode == "first_part":
                context.record_new_states([k, v])

        present = None

        attention_type = params["attention_types"][layer_num]

        with tf.variable_scope('attention'):
            if attention_type == "local":
                # `local_attention_1d` has built in autoregressive masking, so we don't need mask_attn_weights.
                radius = params.get("local_attention_radius", 256)

                a = mtf_transformer.attention.local_attention_1d(
                    q, k, v,
                    length_dim=dim_seq,  # TODO: should this be memory length?
                    key_dim=dim_kv,
                    value_dim=dim_kv,
                    radius=radius,
                    length_dim_num_splits=1,
                    attention_kwargs={}
                    # mtf argument here should be **kwargs but is just kwargs! so we have to actually give a dict
                    # TODO: we might need to split along length dimension at some point, when we do we'll need to
                    #  wire this up as a param
                )
            elif attention_type == "global":

                # TODO: the only use of context within attention is in _maybe_reshape...
                #   in that fn, context just needs to contain mesh / layout details:
                #   mesh_shape = mtf.convert_to_shape(context.model.mesh_shape)
                #   layout_rules = mtf.convert_to_layout_rules(context.model.layout)
                #   we should create a fake context, and pass to attention for the efficiency

                # broadcast mask bias across batch and heads
                broadcasted_bias = mtf.broadcast(bias, [dim_batch, dim_heads, bias.shape[-2], bias.shape[-1]])

                # rename sequence dim of k, v because otherwise the einsum calculating QK^T won't keep both sequence
                # dims.
                #
                # the reason they rename memory_length (k and v) instead of q, which we originally were going to do
                # because renaming less seems better, is because q's length dim is the one left at the end.
                #
                # QK^T (logits, in the `attention` code) has shape [batch, heads, sequence, memory_length]
                # V has shape [batch, heads, sequence, memory_length]
                # s(QK^T)V eliminates memory_length and we're left with sequence again

                # memory key / values, from all-attention paper
                if use_num_mem_kv:
                    dim_mem_kv = mtf.Dimension('mem_kv_sequence', num_mem_kv)

                    with tf.variable_scope('memory_key_values'):
                        emb_dim = k.shape[-1]
                        mem_std = 1 / math.sqrt(emb_dim.size)

                        mem_k = mtf.get_variable(mesh, 'mem_k', mtf.Shape([dim_mem_kv, dim_heads, emb_dim]),
                                                 initializer=tf.random_normal_initializer(stddev=mem_std),
                                                 dtype=tf.float32)
                        mem_v = mtf.get_variable(mesh, 'mem_v', mtf.Shape([dim_mem_kv, dim_heads, emb_dim]),
                                                 initializer=tf.random_normal_initializer(stddev=mem_std),
                                                 dtype=tf.float32)

                        mem_k, mem_v = map(lambda t: mtf.broadcast(t, [dim_batch, dim_mem_kv, dim_heads, emb_dim]),
                                           (mem_k, mem_v))
                        mem_k, mem_v = map(lambda t: mtf.rename_dimension(t, 'mem_kv_sequence', 'sequence'),
                                           (mem_k, mem_v))

                        k = mtf.concat([mem_k, k], 'sequence')
                        v = mtf.concat([mem_v, v], 'sequence')

                k = mtf.replace_dimensions(k, k.shape[1], memory_length_dim)
                v = mtf.replace_dimensions(v, v.shape[1], memory_length_dim)

                attn_dropout_rate = params["attn_dropout"] if params["mode"] == "train" else 0

                a = mtf_transformer.attention.attention(
                    q, k, v,
                    memory_length_dim=memory_length_dim,
                    key_dim=dim_kv,
                    value_dim=dim_kv,
                    bias=broadcasted_bias,
                    dropout_rate=attn_dropout_rate
                )

            elif attention_type == 'linear':
                a = linear_attention(q, k, v)

            else:
                raise NotImplementedError("Unknown attention type {}!".format(params["attention_types"][layer_num]))

        with tf.variable_scope('compute_output'):
            a = mtfparams.compute_output(a, x_shape)

        with tf.variable_scope('compute_output_bias'):
            # TODO: bfloat16 should work here
            b = mtf.get_variable(x.mesh, 'o_b', [dim_embd], initializer=tf.constant_initializer(0, dtype=tf.float32),
                                 dtype=tf.float32)
            a += b

        # TODO: do we need this dropout?
        # if params["mode"] == "train" and params["res_dropout"] > 0:
        #     a = mtf.dropout(a, rate = params["res_dropout"], name="res_dropout")
        return a, present


def mlp(x, scope, n_state, *, params):
    with tf.variable_scope(scope):
        nx = x.shape[-1]
        h = mtf.gelu(linear(x, 'c_fc', n_state, params=params))
        h2 = linear(h, 'c_proj', nx, params=params, scale=True)
        if params["mode"] == "train" and params["res_dropout"] > 0:
            h2 = mtf.dropout(h2, rate=params["res_dropout"], name="mlp_dropout")
        return h2


def mlp_glu(x, scope, n_state, *, params):
    with tf.variable_scope(scope):
        nx = x.shape[-1]
        h = linear(x, 'c_fc', n_state, params=params)

        h, gate = mtf.split(h, h.shape[-1], 2)
        h *= mtf.gelu(gate)

        h2 = linear(h, 'c_proj', nx, params=params, scale=True)
        if params["mode"] == "train" and params["res_dropout"] > 0:
            h2 = mtf.dropout(h2, rate=params["res_dropout"], name="mlp_dropout")
        return h2


def block(params, scope, past, layer_num, bias, memory_length_dim, context=None):
    use_mlp_glu = params["mlp_glu"] == True
    use_scale_norm = params["scalenorm"] == True
    use_moe = (params["moe_layers"] is not None) and (layer_num in params["moe_layers"])
    use_rezero = params["rezero"] == True

    def fn(x):
        with tf.variable_scope(scope):
            nx = x.shape[-1]  # grab last dimension from input

            if use_rezero:
                prenorm = identity
            elif use_scale_norm:
                prenorm = scale_norm
            else:
                prenorm = layer_norm

            pre_residual_fn = rezero if use_rezero else identity

            a, present = attn(prenorm(x, 'norm_1', params=params), 'attn', nx, layer_num=layer_num, past=past,
                              params=params, bias=bias, memory_length_dim=memory_length_dim, context=context)

            x = x + pre_residual_fn(a, 'norm_rezero_1')

            res_x = prenorm(x, 'norm_2', params=params)

            if use_moe:
                moe_params = mtf.transformer.moe.HParams()
                mtf.transformer.moe.set_default_moe_hparams(moe_params)
                for k, v in params["moe_params"].items():
                    moe_params.add_hparam(k, v)
<<<<<<< HEAD
                mtf.transformer.moe.set_default_moe_hparams(moe_params)
                moe_train = params["mode"] == "train"
=======
>>>>>>> f03a9052

                m, aux_loss = mtf.transformer.moe.transformer_moe_layer_v1(res_x, x.shape[-1], moe_params,
                                                                           train=moe_train,
                                                                           mesh_shape=params["mesh_shape"],
                                                                           layout=params["layout"],
                                                                           variable_dtype=tf.float32)
            else:

                mlp_fn = mlp_glu if use_mlp_glu else mlp
                intermediate_size = nx.size * 4 * (1 if not use_mlp_glu else 2)

                # define intermediate layer of mlp - to split
                dim_intermediate_expanded = mtf.Dimension('intermediate_expanded', intermediate_size)

                m = mlp_fn(res_x, 'mlp', dim_intermediate_expanded, params=params)
                aux_loss = mtf.zeros(x.mesh, mtf.Shape([]))

            x = x + pre_residual_fn(m, 'norm_rezero_2')
            return x, aux_loss

    return fn


# --------------------------------------------------------------------------------
# MODEL:


def model(mtf_features, other_features, params, mesh, past=None, context=None):
    """A GPT style model implemented in mesh tensorflow."""
    results = {}
    recompute_grad = params["recompute_grad"] == True  # if true, enable gradient checkpointing
    use_axial_pos_emb = params["axial_pos_emb"] != None
    no_weight_tie_emb = params["no_weight_tie"] == True
    share_parameters = params["share_parameters"] is not None and params["share_parameters"] == True

    # parse inputs and labels from the mtf_features / other_features input dicts
    # all dimensions are defined inside model_fn for efficiency
    x = mtf_features["inputs"]

    batch_dim = x.shape[0]
    sequence_dim = x.shape[1]  # define seq length dim
    embd_dim = other_features["embd_dim"]
    vocab_dim = other_features["vocab_dim"]
    embed_sequence_dim = other_features["embed_sequence_dim"]

    encoding_dt = tf.float32  # TODO: bfloat should apply here?

    if not use_axial_pos_emb:
        wpe = mtf.get_variable(mesh, 'wpe', mtf.Shape([embed_sequence_dim, embd_dim]),  # Position encoding
                               initializer=tf.random_normal_initializer(stddev=0.01), dtype=encoding_dt)
    else:
        axial_dim_1, axial_dim_2 = params["axial_pos_emb"]

        axial_dim = mtf.Dimension('axial_dim', axial_dim_1 * axial_dim_2)
        dim_axials = [mtf.Dimension('axial_dim_{}'.format(i), t) for i, t in enumerate((axial_dim_1, axial_dim_2))]

        axial_wpe_1 = mtf.get_variable(mesh, 'axial_wpe_1', mtf.Shape([dim_axials[0], embd_dim]),  # Position encoding
                                       initializer=tf.random_normal_initializer(stddev=0.01), dtype=encoding_dt)

        axial_wpe_2 = mtf.get_variable(mesh, 'axial_wpe_2', mtf.Shape([dim_axials[1], embd_dim]),  # Position encoding
                                       initializer=tf.random_normal_initializer(stddev=0.01), dtype=encoding_dt)

        axial_wpe_1, axial_wpe_2 = map(lambda t: mtf.broadcast(t, [dim_axials[0], dim_axials[1], embd_dim]),
                                       (axial_wpe_1, axial_wpe_2))
        wpe = (axial_wpe_1 + axial_wpe_2) / 2

        wpe = mtf.reshape(wpe, [axial_dim, embd_dim])

    wte = mtf.get_variable(mesh, 'wte', mtf.Shape([vocab_dim, embd_dim]),  # Text encoding
                           initializer=tf.random_normal_initializer(stddev=0.02), dtype=encoding_dt)
    if params["embed_dropout"] > 0 and params["mode"] == "train":
        wpe = mtf.dropout(wpe, rate=params["embed_dropout"], name="wpe_dropout")
        wte = mtf.dropout(wte, rate=params["embed_dropout"], name="wte_dropout")

    with tf.variable_scope('token_embd'):
        # text embedding
        h = mtf.gather(wte, x, vocab_dim)
    with tf.variable_scope('pos_embd'):
        # positional embedding
        h += mtf.gather(wpe, mtf.range(mesh, sequence_dim, tf.int64), wpe.shape[0])

    # Transformer
    pasts = [None] * params["n_layer"]
    aux_losses = 0

    for layer, past in enumerate(pasts):
        # attn blocks
        block_scope = 'h%s' % (str(layer) if not share_parameters else '')

        block_fn = block(params=params, scope=block_scope, past=past, layer_num=layer,
                         bias=other_features["attn_bias"],
                         memory_length_dim=other_features["memory_length_dim"],
                         context=context)

        h, loss = block_fn(h) if not recompute_grad else mtf.recompute_grad(block_fn, [h])
        aux_losses += loss

    results['present'] = None  # mtf.stack(presents, dim_name=dim_name, axis=1)

    if no_weight_tie_emb:
        with tf.variable_scope('wte_final_linear'):
            logits = linear(h, 'linear_out', vocab_dim, params=params)
    else:
        # layer normalize & affine transform
        h = layer_norm(h, 'ln_f', params=params)
        with tf.variable_scope('wte_final_einsum'):
            # equivalent to tf.matmul
            logits = mtf.einsum([h, wte], output_shape=[batch_dim, sequence_dim, vocab_dim])

    vdim = logits.shape[2]  # get vocab dimension
    if params["mode"] is not "predict":
        labels = mtf_features["labels"]
        z_loss = params.get('z_loss', 1e-4)
        with tf.variable_scope('xentropy_final'):
            loss_batch = mtf.layers.softmax_cross_entropy_with_logits(logits=logits, targets=labels, vocab_dim=vdim, z_loss=z_loss)
        with tf.variable_scope('reduce_mean_final'):
            loss = mtf.reduce_mean(loss_batch)

        loss += aux_losses  # add on auxiliary losses (currently only used for moe)
        loss /= params["num_microbatches"]
    else:
        loss = None
        loss_batch = None
    return logits, loss, loss_batch<|MERGE_RESOLUTION|>--- conflicted
+++ resolved
@@ -305,11 +305,8 @@
                 mtf.transformer.moe.set_default_moe_hparams(moe_params)
                 for k, v in params["moe_params"].items():
                     moe_params.add_hparam(k, v)
-<<<<<<< HEAD
                 mtf.transformer.moe.set_default_moe_hparams(moe_params)
                 moe_train = params["mode"] == "train"
-=======
->>>>>>> f03a9052
 
                 m, aux_loss = mtf.transformer.moe.transformer_moe_layer_v1(res_x, x.shape[-1], moe_params,
                                                                            train=moe_train,
