--- conflicted
+++ resolved
@@ -91,14 +91,7 @@
     return m
 
 
-<<<<<<< HEAD
-# append dim = str to append onto all dim name to allow splitting i.e even / odd
-def attn(x, scope, n_state, *, layer_num, past, params, append_dim, train=False):
-    # to understand a little better what's going on here:
-    # https://medium.com/analytics-vidhya/understanding-the-gpt-2-source-code-part-4-a5fbb89e5038
-=======
-def attn(x, scope, n_state, *, past, params, train=False):
->>>>>>> b1d841f0
+def attn(x, scope, n_state, *, layer_num, past, params, train=False):
     # n_state is the same as config['n_embd'], which is also the same as dim_embd.
     assert x.shape.ndims == 3  # Should be [batch, sequence, features]
     assert n_state.size % params["n_head"] == 0
@@ -285,27 +278,16 @@
 
 
 # append dim = str to append onto all dim name to allow splitting i.e even / odd
-<<<<<<< HEAD
-def block(x, scope, *, layer_num, past, params, append_dim, train=False):
-    with tf.variable_scope(scope):
-        nx = x.shape[-1] # grab last dimension from input
-        if not params["activation_function"] == "selu":
-            a, present = attn(norm(x, 'ln_1', params=params), 'attn', nx, layer_num=layer_num, append_dim=append_dim, past=past, params=params,)
-        else:
-            a, present = attn(x, 'attn', nx, append_dim=append_dim, past=past, params=params,)
-        x = x + a
-=======
-def block(params, scope, past, train=False):
+def block(params, scope, past, layer_num, train=False):
     # train param doesnt seem to do anything?
     def fn(x):
         with tf.variable_scope(scope):
             nx = x.shape[-1] # grab last dimension from input
             if not params["activation_function"] == "selu":
-                a, present = attn(norm(x, 'ln_1', params=params), 'attn', nx, past=past, params=params,)
+                a, present = attn(norm(x, 'ln_1', params=params), 'attn', nx, layer_num=layer_num, past=past, params=params,)
             else:
-                a, present = attn(x, 'attn', nx, past=past, params=params,)
+                a, present = attn(x, 'attn', nx, layer_num=layer_num, past=past, params=params,)
             x = x + a
->>>>>>> b1d841f0
 
             # define intermediate layer of mlp - to split
             dim_intermediate_expanded = mtf.Dimension('intermediate_expanded', nx.size * 4)
@@ -372,18 +354,8 @@
     presents = []
     # attn blocks
     for layer, past in enumerate(pasts):
-<<<<<<< HEAD
-        if lnum % 2 == 0:
-            append_dim = '_even'
-        else:
-            append_dim = '_odd'
-        h, present = block(h, 'h%d' % layer, layer_num = layer, append_dim=append_dim, past=past, params=params)
-        presents.append(present)
-        lnum += 1
-=======
-        h = mtf.recompute_grad(block(params, 'h%d' % layer, past), [h])
+        h = mtf.recompute_grad(block(params, 'h%d' % layer, past, layer), [h])
         #presents.append(present)
->>>>>>> b1d841f0
 
     results['present'] = None # mtf.stack(presents, dim_name=dim_name, axis=1)
 
