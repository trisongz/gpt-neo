--- conflicted
+++ resolved
@@ -5,13 +5,9 @@
 import mesh_tensorflow as mtf
 import os
 
-<<<<<<< HEAD
 #TODO: file needs porting to mtf
 
 # TODO: standardize which parameters are int and which are Dimension, and add type annotations. (nice to have: https://github.com/agronholm/typeguard to ensure types are correct)
-=======
-# TODO: standardize which parameters are int and which are Dimension, and add type annotations.
->>>>>>> d1fd2fdf
 # we probably want to turn things into Dimensions at the beginning of the code, and pass those around for the rest of the code
 
 def shape_list(x):
@@ -152,14 +148,9 @@
         vis = visible_pos(mesh, nd, ns)
         # TODO: am I doing this right? trying to get to [1, 1, nd, ns]. not sure if a singleton dimension object is the right way.
         # and I'm assuming it gets broadcasted from there to [batch, heads, seq, seq]?
-<<<<<<< HEAD
         singletona = mtf.Dimension('singletona', 1)
         singletonb = mtf.Dimension('singletonb', 1)
         vis = mtf.reshape(vis, [singletona, singletonb, nd, ns])
-=======
-        singleton = mtf.Dimension('singleton', 1)
-        vis = mtf.reshape(vis, [singleton, singleton, nd, ns]) #TODO: think the shape in reshape needs to be dimensions wrapped in mtf.Shape() ?
->>>>>>> d1fd2fdf
         return mtf.transformer.attention.visibility_mask_to_attention_bias(vis, dtype)
 
     with tf.variable_scope(scope):
