"""GPT-like model in Mesh-Tensorflow"""
import argparse
from functools import partial
<<<<<<< HEAD
=======
from pathlib import Path
from absl.flags import argparse_flags
from absl import app

>>>>>>> 309f5245
import mesh_tensorflow as mtf
import tensorflow.compat.v1 as tf
from tensorflow.python.tpu import tpu_config, tpu_estimator
from tensorflow_estimator.python.estimator import estimator as estimator_lib
from utils import save_config, expand_attention_types_params, yes_or_no, remove_gs_or_filepath, setup_logging
from inputs import generic_text, pred_input, test_generic_text, test_pred_input, handle_pred_output, test_handle_pred_output
from model_fns import model_fn
from encoders import fetch_encoder
from configs import fetch_model_params
from tasks import task_descriptors


<<<<<<< HEAD
def main():
=======
def parse_args(argv):
>>>>>>> 309f5245
    # Parse command line arguments
    parser = argparse_flags.ArgumentParser()
    parser.add_argument('--tpu', type=str) # Name of TPU to train on, if any
    parser.add_argument('--model', type=str, default=None) # JSON file that contains model parameters
    parser.add_argument('--steps_per_checkpoint', type=int, default=5000)
    parser.add_argument('--auto_layout', action="store_true")
    parser.add_argument('--auto_layout_and_mesh_shape', action="store_true")
    parser.add_argument('--new', action='store_true')
    parser.add_argument('--test', action='store_true')
    parser.add_argument('--predict', action='store_true')
    parser.add_argument('--slow_sampling', action='store_true')
    parser.add_argument('--check_dataset', action='store_true')
    args = parser.parse_args(argv[1:])
    return args

def main(args):
    # rewire to use testing related functions if --test is on
    if args.test:
        args.model = 'test'

    input_fn = generic_text if not args.test else test_generic_text
    pred_input_fn = pred_input if not args.test else test_pred_input
    handle_pred_output_fn = handle_pred_output if not args.test else test_handle_pred_output
    assert args.model is not None, 'Model must be set'

    # Setup logging
<<<<<<< HEAD
    logger = setup_logging(args)
=======
    Path("logs").mkdir(exist_ok=True)
    tf.logging.set_verbosity(logging.INFO)
    tf.get_logger().propagate = False # remove double log on console
    handlers = [
        logging.FileHandler('logs/{}.log'.format(os.path.basename(args.model).split(".")[0])),
        logging.StreamHandler(sys.stdout)
    ]
    logger = logging.getLogger('tensorflow')
    logger.handlers = handlers
>>>>>>> 309f5245

    # Read params of model
    params = fetch_model_params(args.model)

    # Fetch encoder per params
    encoder = fetch_encoder(params)
    pred_input_fn = partial(pred_input_fn, enc = encoder)

    # Sample from Dataset if check dataset flag is on
    if args.check_dataset:
        tf.enable_eager_execution()
        dataset = input_fn(params)
        dataset_iter = dataset.make_one_shot_iterator()
        tensor, _ = next(dataset_iter)
        enc = fetch_encoder(params)

        for p in tensor[:1]:
            txt = enc.decode(p)
        #txt = enc.decode(tensor)
        max_id = tf.reduce_max(tensor)
        min_id = tf.reduce_min(tensor)

        print(tensor)
        print(tensor.shape)
        print('-' * 50)
        print(txt[:500], '\n...\n', txt[-500:])
        print('-' * 50)
        print('min token id: ', min_id)
        print('max token id: ', max_id)
        exit()


    # confirm deletion of checkpoint files if --new flag
    if args.new:
        path = params["model_path"]
        if yes_or_no("Are you sure you want to remove '{}' to start afresh?".format(path)):
            remove_gs_or_filepath(path)
        else:
            exit()

    # saves config to logdir for experiment management
    # save_config(pprint.pformat(params), params["model_path"])
    save_config(params, params["model_path"])

    mesh_shape = mtf.convert_to_shape(params["mesh_shape"])

    # add to params: auto_layout, auto_layout_and_mesh_shape, use_tpu, num_cores
    params["auto_layout"] = args.auto_layout
    params["auto_layout_and_mesh_shape"] = args.auto_layout_and_mesh_shape
    params["use_tpu"] = True if not args.tpu is None else False
    params["num_cores"] = mesh_shape.size
    params["steps_per_checkpoint"] = args.steps_per_checkpoint
    # expand attention types param
    params["attention_types"] = expand_attention_types_params(params["attention_types"])
    assert len(params["attention_types"]) == params["n_layer"]  # assert that the length of expanded list = num layers
    params["predict_batch_size"] = params.get("predict_batch_size", 1) # Default to 1
    params["predict"] = args.predict
    params["slow_sampling"] = args.slow_sampling
    logger.info('params = {}'.format(params))

    # get eval tasks from params
    eval_tasks = params.get('eval_tasks', [])
    has_predict_or_eval_steps_or_eval_tasks = params['predict_steps'] > 0 or params['eval_steps'] > 0 or len(eval_tasks) > 0

    for t in eval_tasks:
        assert t in task_descriptors, f'Eval task {t} is not known'
        task_descriptors[t]['init_fn'](params)

    # Set up TPUs and Estimator
    tpu_cluster_resolver = tf.distribute.cluster_resolver.TPUClusterResolver(args.tpu) if params["use_tpu"] else None

    config = tpu_config.RunConfig(
        cluster=tpu_cluster_resolver,
        model_dir=params["model_path"],
        save_checkpoints_steps=None,  # Disable the default saver
        save_checkpoints_secs=None,  # Disable the default saver
        log_step_count_steps=params["iterations"],
        save_summary_steps=params["iterations"],
        tpu_config=tpu_config.TPUConfig(
            num_shards=mesh_shape.size,
            iterations_per_loop=params["iterations"],
            num_cores_per_replica=1,
            per_host_input_for_training=tpu_config.InputPipelineConfig.BROADCAST))

    estimator = tpu_estimator.TPUEstimator(
        use_tpu=params["use_tpu"],
        model_fn=model_fn,
        config=config,
        train_batch_size=params["train_batch_size"],
        eval_batch_size=params["train_batch_size"],
        predict_batch_size=params["predict_batch_size"],
        params=params)

    def _make_task_estimator(task):
        task_params = params.copy()
        task_params['eval_task'] = task
        return tpu_estimator.TPUEstimator(
            use_tpu=params["use_tpu"],
            model_fn=model_fn,
            config=config,
            train_batch_size=params["train_batch_size"],
            eval_batch_size=params["train_batch_size"],
            predict_batch_size=params["predict_batch_size"],
            params=task_params)

    eval_task_estimators = {
        task: _make_task_estimator(task)
        for task in eval_tasks
    }

    current_step = int(estimator_lib._load_global_step_from_checkpoint_dir(params["model_path"]))
    logger.info('Current step {}'.format(current_step))

    if args.predict:
        predictions = estimator.predict(input_fn=pred_input_fn)
        logger.info('Predictions generated')
        enc = fetch_encoder(params)
        handle_pred_output_fn(predictions, logger, enc, out_name=f"predictions_{current_step}")
        return
    elif has_predict_or_eval_steps_or_eval_tasks:
        # If predict and/or eval steps/tasks are on - stop and predict and/or eval every ckpt
        while current_step < params["train_steps"]:
            next_checkpoint = min(current_step + args.steps_per_checkpoint,
                                  params["train_steps"])
            estimator.train(input_fn=partial(input_fn, eval=False), max_steps=next_checkpoint)
            current_step = next_checkpoint
            if params['predict_steps'] > 0:
                logger.info('Starting to run predictions.')
                predictions = estimator.predict(input_fn=pred_input_fn)
                enc = fetch_encoder(params)
                handle_pred_output_fn(predictions, logger, enc, out_name=f"predictions_{current_step}")
            if params['eval_steps'] > 0:
                logger.info('Starting to evaluate.')
                eval_results = estimator.evaluate(
                    input_fn=partial(input_fn, eval=True),
                    steps=params["eval_steps"])
                logger.info('Eval results: %s', eval_results)
            for task in params['eval_tasks']:
                logger.info(f'Starting evaluation task {task}.')
                task_info = task_descriptors[task]['get_task_info_fn'](params)
                task_estimator = eval_task_estimators[task]
                task_input_fn = task_descriptors[task]['input_fn']
                eval_results = task_estimator.evaluate(
                    input_fn=task_input_fn,
                    steps=task_info['n_steps'],
                    name=task)
                logger.info(f'Eval task {task} results: {eval_results}')
        return
    else:
        while current_step < params["train_steps"]:
            # Else, don't stop and restart
            estimator.train(input_fn=partial(input_fn, eval=False), max_steps=params["train_steps"])


if __name__ == '__main__':
    tf.disable_v2_behavior()
    app.run(main, flags_parser=parse_args)<|MERGE_RESOLUTION|>--- conflicted
+++ resolved
@@ -1,13 +1,9 @@
 """GPT-like model in Mesh-Tensorflow"""
 import argparse
 from functools import partial
-<<<<<<< HEAD
-=======
 from pathlib import Path
 from absl.flags import argparse_flags
 from absl import app
-
->>>>>>> 309f5245
 import mesh_tensorflow as mtf
 import tensorflow.compat.v1 as tf
 from tensorflow.python.tpu import tpu_config, tpu_estimator
@@ -20,11 +16,8 @@
 from tasks import task_descriptors
 
 
-<<<<<<< HEAD
-def main():
-=======
+
 def parse_args(argv):
->>>>>>> 309f5245
     # Parse command line arguments
     parser = argparse_flags.ArgumentParser()
     parser.add_argument('--tpu', type=str) # Name of TPU to train on, if any
@@ -51,19 +44,7 @@
     assert args.model is not None, 'Model must be set'
 
     # Setup logging
-<<<<<<< HEAD
     logger = setup_logging(args)
-=======
-    Path("logs").mkdir(exist_ok=True)
-    tf.logging.set_verbosity(logging.INFO)
-    tf.get_logger().propagate = False # remove double log on console
-    handlers = [
-        logging.FileHandler('logs/{}.log'.format(os.path.basename(args.model).split(".")[0])),
-        logging.StreamHandler(sys.stdout)
-    ]
-    logger = logging.getLogger('tensorflow')
-    logger.handlers = handlers
->>>>>>> 309f5245
 
     # Read params of model
     params = fetch_model_params(args.model)
