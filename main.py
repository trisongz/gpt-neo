--- conflicted
+++ resolved
@@ -41,11 +41,8 @@
     parser.add_argument("--check_dataset", action="store_true",
                         help="If set, outputs sample from the dataset and quits.")
     parser.add_argument("--sacred_id", type=str, default="nosacred", help="Sacred run id.")
-<<<<<<< HEAD
     parser.add_argument("--entmax_sampling", action="store_true", help="(experimental) use entmax sampling")
-=======
     parser.add_argument("--export", action="store_true", help="If set, will export the model.")
->>>>>>> 89af911b
     args = parser.parse_args()
     assert args.model is not None, "Model must be set"
     return args
